// Copyright 2013 Julien Schmidt. All rights reserved.
// Use of this source code is governed by a BSD-style license that can be found
// in the LICENSE file.

package main

import (
	"net/http"
	"testing"
)

var staticRoutes = []route{
	{"GET", "/"},
	{"GET", "/cmd.html"},
	{"GET", "/code.html"},
	{"GET", "/contrib.html"},
	{"GET", "/contribute.html"},
	{"GET", "/debugging_with_gdb.html"},
	{"GET", "/docs.html"},
	{"GET", "/effective_go.html"},
	{"GET", "/files.log"},
	{"GET", "/gccgo_contribute.html"},
	{"GET", "/gccgo_install.html"},
	{"GET", "/go-logo-black.png"},
	{"GET", "/go-logo-blue.png"},
	{"GET", "/go-logo-white.png"},
	{"GET", "/go1.1.html"},
	{"GET", "/go1.2.html"},
	{"GET", "/go1.html"},
	{"GET", "/go1compat.html"},
	{"GET", "/go_faq.html"},
	{"GET", "/go_mem.html"},
	{"GET", "/go_spec.html"},
	{"GET", "/help.html"},
	{"GET", "/ie.css"},
	{"GET", "/install-source.html"},
	{"GET", "/install.html"},
	{"GET", "/logo-153x55.png"},
	{"GET", "/Makefile"},
	{"GET", "/root.html"},
	{"GET", "/share.png"},
	{"GET", "/sieve.gif"},
	{"GET", "/tos.html"},
	{"GET", "/articles/"},
	{"GET", "/articles/go_command.html"},
	{"GET", "/articles/index.html"},
	{"GET", "/articles/wiki/"},
	{"GET", "/articles/wiki/edit.html"},
	{"GET", "/articles/wiki/final-noclosure.go"},
	{"GET", "/articles/wiki/final-noerror.go"},
	{"GET", "/articles/wiki/final-parsetemplate.go"},
	{"GET", "/articles/wiki/final-template.go"},
	{"GET", "/articles/wiki/final.go"},
	{"GET", "/articles/wiki/get.go"},
	{"GET", "/articles/wiki/http-sample.go"},
	{"GET", "/articles/wiki/index.html"},
	{"GET", "/articles/wiki/Makefile"},
	{"GET", "/articles/wiki/notemplate.go"},
	{"GET", "/articles/wiki/part1-noerror.go"},
	{"GET", "/articles/wiki/part1.go"},
	{"GET", "/articles/wiki/part2.go"},
	{"GET", "/articles/wiki/part3-errorhandling.go"},
	{"GET", "/articles/wiki/part3.go"},
	{"GET", "/articles/wiki/test.bash"},
	{"GET", "/articles/wiki/test_edit.good"},
	{"GET", "/articles/wiki/test_Test.txt.good"},
	{"GET", "/articles/wiki/test_view.good"},
	{"GET", "/articles/wiki/view.html"},
	{"GET", "/codewalk/"},
	{"GET", "/codewalk/codewalk.css"},
	{"GET", "/codewalk/codewalk.js"},
	{"GET", "/codewalk/codewalk.xml"},
	{"GET", "/codewalk/functions.xml"},
	{"GET", "/codewalk/markov.go"},
	{"GET", "/codewalk/markov.xml"},
	{"GET", "/codewalk/pig.go"},
	{"GET", "/codewalk/popout.png"},
	{"GET", "/codewalk/run"},
	{"GET", "/codewalk/sharemem.xml"},
	{"GET", "/codewalk/urlpoll.go"},
	{"GET", "/devel/"},
	{"GET", "/devel/release.html"},
	{"GET", "/devel/weekly.html"},
	{"GET", "/gopher/"},
	{"GET", "/gopher/appenginegopher.jpg"},
	{"GET", "/gopher/appenginegophercolor.jpg"},
	{"GET", "/gopher/appenginelogo.gif"},
	{"GET", "/gopher/bumper.png"},
	{"GET", "/gopher/bumper192x108.png"},
	{"GET", "/gopher/bumper320x180.png"},
	{"GET", "/gopher/bumper480x270.png"},
	{"GET", "/gopher/bumper640x360.png"},
	{"GET", "/gopher/doc.png"},
	{"GET", "/gopher/frontpage.png"},
	{"GET", "/gopher/gopherbw.png"},
	{"GET", "/gopher/gophercolor.png"},
	{"GET", "/gopher/gophercolor16x16.png"},
	{"GET", "/gopher/help.png"},
	{"GET", "/gopher/pkg.png"},
	{"GET", "/gopher/project.png"},
	{"GET", "/gopher/ref.png"},
	{"GET", "/gopher/run.png"},
	{"GET", "/gopher/talks.png"},
	{"GET", "/gopher/pencil/"},
	{"GET", "/gopher/pencil/gopherhat.jpg"},
	{"GET", "/gopher/pencil/gopherhelmet.jpg"},
	{"GET", "/gopher/pencil/gophermega.jpg"},
	{"GET", "/gopher/pencil/gopherrunning.jpg"},
	{"GET", "/gopher/pencil/gopherswim.jpg"},
	{"GET", "/gopher/pencil/gopherswrench.jpg"},
	{"GET", "/play/"},
	{"GET", "/play/fib.go"},
	{"GET", "/play/hello.go"},
	{"GET", "/play/life.go"},
	{"GET", "/play/peano.go"},
	{"GET", "/play/pi.go"},
	{"GET", "/play/sieve.go"},
	{"GET", "/play/solitaire.go"},
	{"GET", "/play/tree.go"},
	{"GET", "/progs/"},
	{"GET", "/progs/cgo1.go"},
	{"GET", "/progs/cgo2.go"},
	{"GET", "/progs/cgo3.go"},
	{"GET", "/progs/cgo4.go"},
	{"GET", "/progs/defer.go"},
	{"GET", "/progs/defer.out"},
	{"GET", "/progs/defer2.go"},
	{"GET", "/progs/defer2.out"},
	{"GET", "/progs/eff_bytesize.go"},
	{"GET", "/progs/eff_bytesize.out"},
	{"GET", "/progs/eff_qr.go"},
	{"GET", "/progs/eff_sequence.go"},
	{"GET", "/progs/eff_sequence.out"},
	{"GET", "/progs/eff_unused1.go"},
	{"GET", "/progs/eff_unused2.go"},
	{"GET", "/progs/error.go"},
	{"GET", "/progs/error2.go"},
	{"GET", "/progs/error3.go"},
	{"GET", "/progs/error4.go"},
	{"GET", "/progs/go1.go"},
	{"GET", "/progs/gobs1.go"},
	{"GET", "/progs/gobs2.go"},
	{"GET", "/progs/image_draw.go"},
	{"GET", "/progs/image_package1.go"},
	{"GET", "/progs/image_package1.out"},
	{"GET", "/progs/image_package2.go"},
	{"GET", "/progs/image_package2.out"},
	{"GET", "/progs/image_package3.go"},
	{"GET", "/progs/image_package3.out"},
	{"GET", "/progs/image_package4.go"},
	{"GET", "/progs/image_package4.out"},
	{"GET", "/progs/image_package5.go"},
	{"GET", "/progs/image_package5.out"},
	{"GET", "/progs/image_package6.go"},
	{"GET", "/progs/image_package6.out"},
	{"GET", "/progs/interface.go"},
	{"GET", "/progs/interface2.go"},
	{"GET", "/progs/interface2.out"},
	{"GET", "/progs/json1.go"},
	{"GET", "/progs/json2.go"},
	{"GET", "/progs/json2.out"},
	{"GET", "/progs/json3.go"},
	{"GET", "/progs/json4.go"},
	{"GET", "/progs/json5.go"},
	{"GET", "/progs/run"},
	{"GET", "/progs/slices.go"},
	{"GET", "/progs/timeout1.go"},
	{"GET", "/progs/timeout2.go"},
	{"GET", "/progs/update.bash"},
}

var (
	staticHttpServeMux http.Handler

	staticAce         http.Handler
	staticBeego       http.Handler
	staticBone        http.Handler
	staticDenco       http.Handler
	staticGin         http.Handler
	staticGocraftWeb  http.Handler
	staticGoji        http.Handler
	staticGoJsonRest  http.Handler
	staticGoRestful   http.Handler
	staticGorillaMux  http.Handler
	staticHttpRouter  http.Handler
	staticHttpTreeMux http.Handler
	staticKocha       http.Handler
	staticMacaron     http.Handler
	staticMartini     http.Handler
	staticPat         http.Handler
	staticRevel       http.Handler
	staticRivet       http.Handler
	staticTango       http.Handler
	staticTigerTonic  http.Handler
	staticTraffic     http.Handler
<<<<<<< HEAD
	staticZeus        http.Handler
=======
	staticVulcan      http.Handler
>>>>>>> ca2cc474
)

func init() {
	println("#Static Routes:", len(staticRoutes))

	calcMem("HttpServeMux", func() {
		serveMux := http.NewServeMux()
		for _, route := range staticRoutes {
			serveMux.HandleFunc(route.path, httpHandlerFunc)
		}
		staticHttpServeMux = serveMux
	})

	calcMem("Ace", func() {
		staticAce = loadAce(staticRoutes)
	})
	calcMem("Beego", func() {
		staticBeego = loadBeego(staticRoutes)
	})
	calcMem("Bone", func() {
		staticBone = loadBone(staticRoutes)
	})
	calcMem("Denco", func() {
		staticDenco = loadDenco(staticRoutes)
	})
	calcMem("Gin", func() {
		staticGin = loadGin(staticRoutes)
	})
	calcMem("GocraftWeb", func() {
		staticGocraftWeb = loadGocraftWeb(staticRoutes)
	})
	calcMem("Goji", func() {
		staticGoji = loadGoji(staticRoutes)
	})
	calcMem("GoJsonRest", func() {
		staticGoJsonRest = loadGoJsonRest(staticRoutes)
	})
	calcMem("GoRestful", func() {
		staticGoRestful = loadGoRestful(staticRoutes)
	})
	calcMem("GorillaMux", func() {
		staticGorillaMux = loadGorillaMux(staticRoutes)
	})
	calcMem("HttpRouter", func() {
		staticHttpRouter = loadHttpRouter(staticRoutes)
	})
	calcMem("HttpTreeMux", func() {
		staticHttpTreeMux = loadHttpTreeMux(staticRoutes)
	})
	calcMem("Kocha", func() {
		staticKocha = loadKocha(staticRoutes)
	})
	calcMem("Macaron", func() {
		staticMacaron = loadMacaron(staticRoutes)
	})
	calcMem("Martini", func() {
		staticMartini = loadMartini(staticRoutes)
	})
	calcMem("Pat", func() {
		staticPat = loadPat(staticRoutes)
	})
	calcMem("Revel", func() {
		staticRevel = loadRevel(staticRoutes)
	})
	calcMem("Rivet", func() {
		staticRivet = loadRivet(staticRoutes)
	})
	calcMem("Tango", func() {
		staticTango = loadTango(staticRoutes)
	})
	calcMem("TigerTonic", func() {
		staticTigerTonic = loadTigerTonic(staticRoutes)
	})
	calcMem("Traffic", func() {
		staticTraffic = loadTraffic(staticRoutes)
	})
<<<<<<< HEAD
	calcMem("Zeus", func() {
		staticZeus = loadZeus(staticRoutes)
=======
	calcMem("Vulcan", func() {
		staticVulcan = loadTraffic(staticRoutes)
>>>>>>> ca2cc474
	})

	println()
}

// All routes

func BenchmarkAce_StaticAll(b *testing.B) {
	benchRoutes(b, staticAce, staticRoutes)
}
func BenchmarkHttpServeMux_StaticAll(b *testing.B) {
	benchRoutes(b, staticHttpServeMux, staticRoutes)
}
func BenchmarkBeego_StaticAll(b *testing.B) {
	benchRoutes(b, staticBeego, staticRoutes)
}
func BenchmarkBone_StaticAll(b *testing.B) {
	benchRoutes(b, staticBone, staticRoutes)
}
func BenchmarkDenco_StaticAll(b *testing.B) {
	benchRoutes(b, staticDenco, staticRoutes)
}
func BenchmarkGin_StaticAll(b *testing.B) {
	benchRoutes(b, staticGin, staticRoutes)
}
func BenchmarkGocraftWeb_StaticAll(b *testing.B) {
	benchRoutes(b, staticGocraftWeb, staticRoutes)
}
func BenchmarkGoji_StaticAll(b *testing.B) {
	benchRoutes(b, staticGoji, staticRoutes)
}
func BenchmarkGoJsonRest_StaticAll(b *testing.B) {
	benchRoutes(b, staticGoJsonRest, staticRoutes)
}
func BenchmarkGoRestful_StaticAll(b *testing.B) {
	benchRoutes(b, staticGoRestful, staticRoutes)
}
func BenchmarkGorillaMux_StaticAll(b *testing.B) {
	benchRoutes(b, staticGorillaMux, staticRoutes)
}
func BenchmarkHttpRouter_StaticAll(b *testing.B) {
	benchRoutes(b, staticHttpRouter, staticRoutes)
}
func BenchmarkHttpTreeMux_StaticAll(b *testing.B) {
	benchRoutes(b, staticHttpRouter, staticRoutes)
}
func BenchmarkKocha_StaticAll(b *testing.B) {
	benchRoutes(b, staticKocha, staticRoutes)
}
func BenchmarkMacaron_StaticAll(b *testing.B) {
	benchRoutes(b, staticMacaron, staticRoutes)
}
func BenchmarkMartini_StaticAll(b *testing.B) {
	benchRoutes(b, staticMartini, staticRoutes)
}
func BenchmarkPat_StaticAll(b *testing.B) {
	benchRoutes(b, staticPat, staticRoutes)
}
func BenchmarkRevel_StaticAll(b *testing.B) {
	benchRoutes(b, staticRevel, staticRoutes)
}
func BenchmarkRivet_StaticAll(b *testing.B) {
	benchRoutes(b, staticRivet, staticRoutes)
}
func BenchmarkTango_StaticAll(b *testing.B) {
	benchRoutes(b, staticTango, staticRoutes)
}
func BenchmarkTigerTonic_StaticAll(b *testing.B) {
	benchRoutes(b, staticTigerTonic, staticRoutes)
}
func BenchmarkTraffic_StaticAll(b *testing.B) {
	benchRoutes(b, staticTraffic, staticRoutes)
}
<<<<<<< HEAD
func BenchmarkZeus_StaticAll(b *testing.B) {
	benchRoutes(b, staticZeus, staticRoutes)
=======
func BenchmarkVulcan_StaticAll(b *testing.B) {
	benchRoutes(b, staticVulcan, staticRoutes)
>>>>>>> ca2cc474
}<|MERGE_RESOLUTION|>--- conflicted
+++ resolved
@@ -193,11 +193,8 @@
 	staticTango       http.Handler
 	staticTigerTonic  http.Handler
 	staticTraffic     http.Handler
-<<<<<<< HEAD
+	staticVulcan      http.Handler
 	staticZeus        http.Handler
-=======
-	staticVulcan      http.Handler
->>>>>>> ca2cc474
 )
 
 func init() {
@@ -274,13 +271,11 @@
 	calcMem("Traffic", func() {
 		staticTraffic = loadTraffic(staticRoutes)
 	})
-<<<<<<< HEAD
+	calcMem("Vulcan", func() {
+		staticVulcan = loadTraffic(staticRoutes)
+	})
 	calcMem("Zeus", func() {
 		staticZeus = loadZeus(staticRoutes)
-=======
-	calcMem("Vulcan", func() {
-		staticVulcan = loadTraffic(staticRoutes)
->>>>>>> ca2cc474
 	})
 
 	println()
@@ -354,11 +349,9 @@
 func BenchmarkTraffic_StaticAll(b *testing.B) {
 	benchRoutes(b, staticTraffic, staticRoutes)
 }
-<<<<<<< HEAD
+func BenchmarkVulcan_StaticAll(b *testing.B) {
+	benchRoutes(b, staticVulcan, staticRoutes)
+}
 func BenchmarkZeus_StaticAll(b *testing.B) {
 	benchRoutes(b, staticZeus, staticRoutes)
-=======
-func BenchmarkVulcan_StaticAll(b *testing.B) {
-	benchRoutes(b, staticVulcan, staticRoutes)
->>>>>>> ca2cc474
 }