// Copyright 2013 Julien Schmidt. All rights reserved.
// Use of this source code is governed by a BSD-style license that can be found
// in the LICENSE file.

package main

import (
	"net/http"
	"testing"
)

var staticRoutes = []route{
	{"GET", "/"},
	{"GET", "/cmd.html"},
	{"GET", "/code.html"},
	{"GET", "/contrib.html"},
	{"GET", "/contribute.html"},
	{"GET", "/debugging_with_gdb.html"},
	{"GET", "/docs.html"},
	{"GET", "/effective_go.html"},
	{"GET", "/files.log"},
	{"GET", "/gccgo_contribute.html"},
	{"GET", "/gccgo_install.html"},
	{"GET", "/go-logo-black.png"},
	{"GET", "/go-logo-blue.png"},
	{"GET", "/go-logo-white.png"},
	{"GET", "/go1.1.html"},
	{"GET", "/go1.2.html"},
	{"GET", "/go1.html"},
	{"GET", "/go1compat.html"},
	{"GET", "/go_faq.html"},
	{"GET", "/go_mem.html"},
	{"GET", "/go_spec.html"},
	{"GET", "/help.html"},
	{"GET", "/ie.css"},
	{"GET", "/install-source.html"},
	{"GET", "/install.html"},
	{"GET", "/logo-153x55.png"},
	{"GET", "/Makefile"},
	{"GET", "/root.html"},
	{"GET", "/share.png"},
	{"GET", "/sieve.gif"},
	{"GET", "/tos.html"},
	{"GET", "/articles"},
	{"GET", "/articles/go_command.html"},
	{"GET", "/articles/index.html"},
	{"GET", "/articles/wiki"},
	{"GET", "/articles/wiki/edit.html"},
	{"GET", "/articles/wiki/final-noclosure.go"},
	{"GET", "/articles/wiki/final-noerror.go"},
	{"GET", "/articles/wiki/final-parsetemplate.go"},
	{"GET", "/articles/wiki/final-template.go"},
	{"GET", "/articles/wiki/final.go"},
	{"GET", "/articles/wiki/get.go"},
	{"GET", "/articles/wiki/http-sample.go"},
	{"GET", "/articles/wiki/index.html"},
	{"GET", "/articles/wiki/Makefile"},
	{"GET", "/articles/wiki/notemplate.go"},
	{"GET", "/articles/wiki/part1-noerror.go"},
	{"GET", "/articles/wiki/part1.go"},
	{"GET", "/articles/wiki/part2.go"},
	{"GET", "/articles/wiki/part3-errorhandling.go"},
	{"GET", "/articles/wiki/part3.go"},
	{"GET", "/articles/wiki/test.bash"},
	{"GET", "/articles/wiki/test_edit.good"},
	{"GET", "/articles/wiki/test_Test.txt.good"},
	{"GET", "/articles/wiki/test_view.good"},
	{"GET", "/articles/wiki/view.html"},
	{"GET", "/codewalk"},
	{"GET", "/codewalk/codewalk.css"},
	{"GET", "/codewalk/codewalk.js"},
	{"GET", "/codewalk/codewalk.xml"},
	{"GET", "/codewalk/functions.xml"},
	{"GET", "/codewalk/markov.go"},
	{"GET", "/codewalk/markov.xml"},
	{"GET", "/codewalk/pig.go"},
	{"GET", "/codewalk/popout.png"},
	{"GET", "/codewalk/run"},
	{"GET", "/codewalk/sharemem.xml"},
	{"GET", "/codewalk/urlpoll.go"},
	{"GET", "/devel"},
	{"GET", "/devel/release.html"},
	{"GET", "/devel/weekly.html"},
	{"GET", "/gopher"},
	{"GET", "/gopher/appenginegopher.jpg"},
	{"GET", "/gopher/appenginegophercolor.jpg"},
	{"GET", "/gopher/appenginelogo.gif"},
	{"GET", "/gopher/bumper.png"},
	{"GET", "/gopher/bumper192x108.png"},
	{"GET", "/gopher/bumper320x180.png"},
	{"GET", "/gopher/bumper480x270.png"},
	{"GET", "/gopher/bumper640x360.png"},
	{"GET", "/gopher/doc.png"},
	{"GET", "/gopher/frontpage.png"},
	{"GET", "/gopher/gopherbw.png"},
	{"GET", "/gopher/gophercolor.png"},
	{"GET", "/gopher/gophercolor16x16.png"},
	{"GET", "/gopher/help.png"},
	{"GET", "/gopher/pkg.png"},
	{"GET", "/gopher/project.png"},
	{"GET", "/gopher/ref.png"},
	{"GET", "/gopher/run.png"},
	{"GET", "/gopher/talks.png"},
	{"GET", "/gopher/pencil"},
	{"GET", "/gopher/pencil/gopherhat.jpg"},
	{"GET", "/gopher/pencil/gopherhelmet.jpg"},
	{"GET", "/gopher/pencil/gophermega.jpg"},
	{"GET", "/gopher/pencil/gopherrunning.jpg"},
	{"GET", "/gopher/pencil/gopherswim.jpg"},
	{"GET", "/gopher/pencil/gopherswrench.jpg"},
	{"GET", "/play"},
	{"GET", "/play/fib.go"},
	{"GET", "/play/hello.go"},
	{"GET", "/play/life.go"},
	{"GET", "/play/peano.go"},
	{"GET", "/play/pi.go"},
	{"GET", "/play/sieve.go"},
	{"GET", "/play/solitaire.go"},
	{"GET", "/play/tree.go"},
	{"GET", "/progs"},
	{"GET", "/progs/cgo1.go"},
	{"GET", "/progs/cgo2.go"},
	{"GET", "/progs/cgo3.go"},
	{"GET", "/progs/cgo4.go"},
	{"GET", "/progs/defer.go"},
	{"GET", "/progs/defer.out"},
	{"GET", "/progs/defer2.go"},
	{"GET", "/progs/defer2.out"},
	{"GET", "/progs/eff_bytesize.go"},
	{"GET", "/progs/eff_bytesize.out"},
	{"GET", "/progs/eff_qr.go"},
	{"GET", "/progs/eff_sequence.go"},
	{"GET", "/progs/eff_sequence.out"},
	{"GET", "/progs/eff_unused1.go"},
	{"GET", "/progs/eff_unused2.go"},
	{"GET", "/progs/error.go"},
	{"GET", "/progs/error2.go"},
	{"GET", "/progs/error3.go"},
	{"GET", "/progs/error4.go"},
	{"GET", "/progs/go1.go"},
	{"GET", "/progs/gobs1.go"},
	{"GET", "/progs/gobs2.go"},
	{"GET", "/progs/image_draw.go"},
	{"GET", "/progs/image_package1.go"},
	{"GET", "/progs/image_package1.out"},
	{"GET", "/progs/image_package2.go"},
	{"GET", "/progs/image_package2.out"},
	{"GET", "/progs/image_package3.go"},
	{"GET", "/progs/image_package3.out"},
	{"GET", "/progs/image_package4.go"},
	{"GET", "/progs/image_package4.out"},
	{"GET", "/progs/image_package5.go"},
	{"GET", "/progs/image_package5.out"},
	{"GET", "/progs/image_package6.go"},
	{"GET", "/progs/image_package6.out"},
	{"GET", "/progs/interface.go"},
	{"GET", "/progs/interface2.go"},
	{"GET", "/progs/interface2.out"},
	{"GET", "/progs/json1.go"},
	{"GET", "/progs/json2.go"},
	{"GET", "/progs/json2.out"},
	{"GET", "/progs/json3.go"},
	{"GET", "/progs/json4.go"},
	{"GET", "/progs/json5.go"},
	{"GET", "/progs/run"},
	{"GET", "/progs/slices.go"},
	{"GET", "/progs/timeout1.go"},
	{"GET", "/progs/timeout2.go"},
	{"GET", "/progs/update.bash"},
}

var (
	staticHttpServeMux http.Handler

<<<<<<< HEAD
	staticAce             http.Handler
	staticBear            http.Handler
	staticBeego           http.Handler
	staticBone            http.Handler
	staticCloudyKitRouter http.Handler
	staticDenco           http.Handler
	staticEcho            http.Handler
	staticGin             http.Handler
	staticGocraftWeb      http.Handler
	staticGoji            http.Handler
	staticGojiv2          http.Handler
	staticGoJsonRest      http.Handler
	staticGoRestful       http.Handler
	staticGorillaMux      http.Handler
	staticGowwwRouter     http.Handler
	staticHttpRouter      http.Handler
	staticHttpTreeMux     http.Handler
	staticKocha           http.Handler
	staticLARS            http.Handler
	staticMacaron         http.Handler
	staticMartini         http.Handler
	staticPat             http.Handler
	staticPossum          http.Handler
	staticR2router        http.Handler
	staticRevel           http.Handler
	staticRivet           http.Handler
	staticTango           http.Handler
	staticTigerTonic      http.Handler
	staticTraffic         http.Handler
	staticVulcan          http.Handler
=======
	staticAce         http.Handler
	staticBear        http.Handler
	staticBeego       http.Handler
	staticBone        http.Handler
	staticDenco       http.Handler
	staticEcho        http.Handler
	staticGin         http.Handler
	staticGocraftWeb  http.Handler
	staticGoji        http.Handler
	staticGojiv2      http.Handler
	staticGoJsonRest  http.Handler
	staticGoRestful   http.Handler
	staticGorillaMux  http.Handler
	staticHttpRouter  http.Handler
	staticHttpTreeMux http.Handler
	staticKocha       http.Handler
	staticLARS        http.Handler
	staticMacaron     http.Handler
	staticMartini     http.Handler
	staticPat         http.Handler
	staticPossum      http.Handler
	staticR2router    http.Handler
	// staticRevel       http.Handler
	staticRivet      http.Handler
	staticTango      http.Handler
	staticTigerTonic http.Handler
	staticTraffic    http.Handler
	staticVulcan     http.Handler
>>>>>>> b81acfd8
	// staticZeus        http.Handler
)

func init() {
	println("#Static Routes:", len(staticRoutes))

	calcMem("HttpServeMux", func() {
		serveMux := http.NewServeMux()
		for _, route := range staticRoutes {
			serveMux.HandleFunc(route.path, httpHandlerFunc)
		}
		staticHttpServeMux = serveMux
	})

	calcMem("Ace", func() {
		staticAce = loadAce(staticRoutes)
	})
	calcMem("Bear", func() {
		staticBear = loadBear(staticRoutes)
	})
	calcMem("Beego", func() {
		staticBeego = loadBeego(staticRoutes)
	})
	calcMem("Bone", func() {
		staticBone = loadBone(staticRoutes)
	})
	calcMem("CloudyKitRouter", func() {
		staticCloudyKitRouter = loadCloudyKitRouter(staticRoutes)
	})
	calcMem("Denco", func() {
		staticDenco = loadDenco(staticRoutes)
	})
	calcMem("Echo", func() {
		staticEcho = loadEcho(staticRoutes)
	})
	calcMem("Gin", func() {
		staticGin = loadGin(staticRoutes)
	})
	calcMem("GocraftWeb", func() {
		staticGocraftWeb = loadGocraftWeb(staticRoutes)
	})
	calcMem("Goji", func() {
		staticGoji = loadGoji(staticRoutes)
	})
	calcMem("Gojiv2", func() {
		staticGojiv2 = loadGojiv2(staticRoutes)
	})
	calcMem("GoJsonRest", func() {
		staticGoJsonRest = loadGoJsonRest(staticRoutes)
	})
	calcMem("GoRestful", func() {
		staticGoRestful = loadGoRestful(staticRoutes)
	})
	calcMem("GorillaMux", func() {
		staticGorillaMux = loadGorillaMux(staticRoutes)
	})
	calcMem("GowwwRouter", func() {
		staticGowwwRouter = loadGowwwRouter(staticRoutes)
	})
	calcMem("HttpRouter", func() {
		staticHttpRouter = loadHttpRouter(staticRoutes)
	})
	calcMem("HttpTreeMux", func() {
		staticHttpTreeMux = loadHttpTreeMux(staticRoutes)
	})
	calcMem("Kocha", func() {
		staticKocha = loadKocha(staticRoutes)
	})
	calcMem("LARS", func() {
		staticLARS = loadLARS(staticRoutes)
	})
	calcMem("Macaron", func() {
		staticMacaron = loadMacaron(staticRoutes)
	})
	calcMem("Martini", func() {
		staticMartini = loadMartini(staticRoutes)
	})
	calcMem("Pat", func() {
		staticPat = loadPat(staticRoutes)
	})
	calcMem("Possum", func() {
		staticPossum = loadPossum(staticRoutes)
	})
	calcMem("R2router", func() {
		staticR2router = loadR2router(staticRoutes)
	})
	// calcMem("Revel", func() {
	// 	staticRevel = loadRevel(staticRoutes)
	// })
	calcMem("Rivet", func() {
		staticRivet = loadRivet(staticRoutes)
	})
	calcMem("Tango", func() {
		staticTango = loadTango(staticRoutes)
	})
	calcMem("TigerTonic", func() {
		staticTigerTonic = loadTigerTonic(staticRoutes)
	})
	calcMem("Traffic", func() {
		staticTraffic = loadTraffic(staticRoutes)
	})
	calcMem("Vulcan", func() {
		staticVulcan = loadVulcan(staticRoutes)
	})
	// calcMem("Zeus", func() {
	// 	staticZeus = loadZeus(staticRoutes)
	// })

	println()
}

// All routes

func BenchmarkAce_StaticAll(b *testing.B) {
	benchRoutes(b, staticAce, staticRoutes)
}
func BenchmarkHttpServeMux_StaticAll(b *testing.B) {
	benchRoutes(b, staticHttpServeMux, staticRoutes)
}
func BenchmarkBeego_StaticAll(b *testing.B) {
	benchRoutes(b, staticBeego, staticRoutes)
}
func BenchmarkBear_StaticAll(b *testing.B) {
	benchRoutes(b, staticBear, staticRoutes)
}
func BenchmarkBone_StaticAll(b *testing.B) {
	benchRoutes(b, staticBone, staticRoutes)
}
func BenchmarkCloudyKitRouter_StaticAll(b *testing.B) {
	benchRoutes(b, staticCloudyKitRouter, staticRoutes)
}
func BenchmarkDenco_StaticAll(b *testing.B) {
	benchRoutes(b, staticDenco, staticRoutes)
}
func BenchmarkEcho_StaticAll(b *testing.B) {
	benchRoutes(b, staticEcho, staticRoutes)
}
func BenchmarkGin_StaticAll(b *testing.B) {
	benchRoutes(b, staticGin, staticRoutes)
}
func BenchmarkGocraftWeb_StaticAll(b *testing.B) {
	benchRoutes(b, staticGocraftWeb, staticRoutes)
}
func BenchmarkGoji_StaticAll(b *testing.B) {
	benchRoutes(b, staticGoji, staticRoutes)
}
func BenchmarkGojiv2_StaticAll(b *testing.B) {
	benchRoutes(b, staticGojiv2, staticRoutes)
}
func BenchmarkGoJsonRest_StaticAll(b *testing.B) {
	benchRoutes(b, staticGoJsonRest, staticRoutes)
}
func BenchmarkGoRestful_StaticAll(b *testing.B) {
	benchRoutes(b, staticGoRestful, staticRoutes)
}
func BenchmarkGorillaMux_StaticAll(b *testing.B) {
	benchRoutes(b, staticGorillaMux, staticRoutes)
}
func BenchmarkGowwwRouter_StaticAll(b *testing.B) {
	benchRoutes(b, staticGowwwRouter, staticRoutes)
}
func BenchmarkHttpRouter_StaticAll(b *testing.B) {
	benchRoutes(b, staticHttpRouter, staticRoutes)
}
func BenchmarkHttpTreeMux_StaticAll(b *testing.B) {
	benchRoutes(b, staticHttpRouter, staticRoutes)
}
func BenchmarkKocha_StaticAll(b *testing.B) {
	benchRoutes(b, staticKocha, staticRoutes)
}
func BenchmarkLARS_StaticAll(b *testing.B) {
	benchRoutes(b, staticLARS, staticRoutes)
}
func BenchmarkMacaron_StaticAll(b *testing.B) {
	benchRoutes(b, staticMacaron, staticRoutes)
}
func BenchmarkMartini_StaticAll(b *testing.B) {
	benchRoutes(b, staticMartini, staticRoutes)
}
func BenchmarkPat_StaticAll(b *testing.B) {
	benchRoutes(b, staticPat, staticRoutes)
}
func BenchmarkPossum_StaticAll(b *testing.B) {
	benchRoutes(b, staticPossum, staticRoutes)
}
func BenchmarkR2router_StaticAll(b *testing.B) {
	benchRoutes(b, staticR2router, staticRoutes)
}

// func BenchmarkRevel_StaticAll(b *testing.B) {
// 	benchRoutes(b, staticRevel, staticRoutes)
// }
func BenchmarkRivet_StaticAll(b *testing.B) {
	benchRoutes(b, staticRivet, staticRoutes)
}
func BenchmarkTango_StaticAll(b *testing.B) {
	benchRoutes(b, staticTango, staticRoutes)
}
func BenchmarkTigerTonic_StaticAll(b *testing.B) {
	benchRoutes(b, staticTigerTonic, staticRoutes)
}
func BenchmarkTraffic_StaticAll(b *testing.B) {
	benchRoutes(b, staticTraffic, staticRoutes)
}
func BenchmarkVulcan_StaticAll(b *testing.B) {
	benchRoutes(b, staticVulcan, staticRoutes)
}

// func BenchmarkZeus_StaticAll(b *testing.B) {
// 	benchRoutes(b, staticZeus, staticRoutes)
// }<|MERGE_RESOLUTION|>--- conflicted
+++ resolved
@@ -172,7 +172,6 @@
 var (
 	staticHttpServeMux http.Handler
 
-<<<<<<< HEAD
 	staticAce             http.Handler
 	staticBear            http.Handler
 	staticBeego           http.Handler
@@ -197,42 +196,12 @@
 	staticPat             http.Handler
 	staticPossum          http.Handler
 	staticR2router        http.Handler
-	staticRevel           http.Handler
-	staticRivet           http.Handler
-	staticTango           http.Handler
-	staticTigerTonic      http.Handler
-	staticTraffic         http.Handler
-	staticVulcan          http.Handler
-=======
-	staticAce         http.Handler
-	staticBear        http.Handler
-	staticBeego       http.Handler
-	staticBone        http.Handler
-	staticDenco       http.Handler
-	staticEcho        http.Handler
-	staticGin         http.Handler
-	staticGocraftWeb  http.Handler
-	staticGoji        http.Handler
-	staticGojiv2      http.Handler
-	staticGoJsonRest  http.Handler
-	staticGoRestful   http.Handler
-	staticGorillaMux  http.Handler
-	staticHttpRouter  http.Handler
-	staticHttpTreeMux http.Handler
-	staticKocha       http.Handler
-	staticLARS        http.Handler
-	staticMacaron     http.Handler
-	staticMartini     http.Handler
-	staticPat         http.Handler
-	staticPossum      http.Handler
-	staticR2router    http.Handler
-	// staticRevel       http.Handler
+	// staticRevel           http.Handler
 	staticRivet      http.Handler
 	staticTango      http.Handler
 	staticTigerTonic http.Handler
 	staticTraffic    http.Handler
 	staticVulcan     http.Handler
->>>>>>> b81acfd8
 	// staticZeus        http.Handler
 )
 
