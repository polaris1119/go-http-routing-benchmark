--- conflicted
+++ resolved
@@ -56,8 +56,8 @@
 }
 
 var (
-<<<<<<< HEAD
 	parseGocraftWeb  http.Handler
+	parseGoji        http.Handler
 	parseGorillaMux  http.Handler
 	parseHttpRouter  http.Handler
 	parseHttpTreeMux http.Handler
@@ -65,16 +65,6 @@
 	parsePat         http.Handler
 	parseTigerTonic  http.Handler
 	parseTraffic     http.Handler
-=======
-	parseGocraftWeb http.Handler
-	parseGoji       http.Handler
-	parseGorillaMux http.Handler
-	parseHttpRouter http.Handler
-	parseMartini    http.Handler
-	parsePat        http.Handler
-	parseTigerTonic http.Handler
-	parseTraffic    http.Handler
->>>>>>> 46f627a0
 )
 
 func init() {
