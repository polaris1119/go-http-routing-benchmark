--- conflicted
+++ resolved
@@ -56,7 +56,6 @@
 }
 
 var (
-<<<<<<< HEAD
 	parseGocraftWeb  http.Handler
 	parseGoji        http.Handler
 	parseGoJsonRest  http.Handler
@@ -67,16 +66,7 @@
 	parsePat         http.Handler
 	parseTigerTonic  http.Handler
 	parseTraffic     http.Handler
-=======
-	parseGocraftWeb http.Handler
-	parseGorillaMux http.Handler
-	parseHttpRouter http.Handler
-	parseMartini    http.Handler
-	parsePat        http.Handler
-	parseTigerTonic http.Handler
-	parseTraffic    http.Handler
-	parseKocha      http.Handler
->>>>>>> ba2ae491
+	parseKocha       http.Handler
 )
 
 func init() {
