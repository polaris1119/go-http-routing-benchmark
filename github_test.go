// Copyright 2013 Julien Schmidt. All rights reserved.
// Use of this source code is governed by a BSD-style license that can be found
// in the LICENSE file.

package benchmark

import (
	"net/http"
	"testing"
)

// http://developer.github.com/v3/
var githubAPI = []route{
	// OAuth Authorizations
	{"GET", "/authorizations"},
	{"GET", "/authorizations/:id"},
	{"POST", "/authorizations"},
	//{"PUT", "/authorizations/clients/:client_id"},
	//{"PATCH", "/authorizations/:id"},
	{"DELETE", "/authorizations/:id"},
	{"GET", "/applications/:client_id/tokens/:access_token"},
	{"DELETE", "/applications/:client_id/tokens"},
	{"DELETE", "/applications/:client_id/tokens/:access_token"},

	// Activity
	{"GET", "/events"},
	{"GET", "/repos/:owner/:repo/events"},
	{"GET", "/networks/:owner/:repo/events"},
	{"GET", "/orgs/:org/events"},
	{"GET", "/users/:user/received_events"},
	{"GET", "/users/:user/received_events/public"},
	{"GET", "/users/:user/events"},
	{"GET", "/users/:user/events/public"},
	{"GET", "/users/:user/events/orgs/:org"},
	{"GET", "/feeds"},
	{"GET", "/notifications"},
	{"GET", "/repos/:owner/:repo/notifications"},
	{"PUT", "/notifications"},
	{"PUT", "/repos/:owner/:repo/notifications"},
	{"GET", "/notifications/threads/:id"},
	//{"PATCH", "/notifications/threads/:id"},
	{"GET", "/notifications/threads/:id/subscription"},
	{"PUT", "/notifications/threads/:id/subscription"},
	{"DELETE", "/notifications/threads/:id/subscription"},
	{"GET", "/repos/:owner/:repo/stargazers"},
	{"GET", "/users/:user/starred"},
	{"GET", "/user/starred"},
	{"GET", "/user/starred/:owner/:repo"},
	{"PUT", "/user/starred/:owner/:repo"},
	{"DELETE", "/user/starred/:owner/:repo"},
	{"GET", "/repos/:owner/:repo/subscribers"},
	{"GET", "/users/:user/subscriptions"},
	{"GET", "/user/subscriptions"},
	{"GET", "/repos/:owner/:repo/subscription"},
	{"PUT", "/repos/:owner/:repo/subscription"},
	{"DELETE", "/repos/:owner/:repo/subscription"},
	{"GET", "/user/subscriptions/:owner/:repo"},
	{"PUT", "/user/subscriptions/:owner/:repo"},
	{"DELETE", "/user/subscriptions/:owner/:repo"},

	// Gists
	{"GET", "/users/:user/gists"},
	{"GET", "/gists"},
	//{"GET", "/gists/public"},
	//{"GET", "/gists/starred"},
	{"GET", "/gists/:id"},
	{"POST", "/gists"},
	//{"PATCH", "/gists/:id"},
	{"PUT", "/gists/:id/star"},
	{"DELETE", "/gists/:id/star"},
	{"GET", "/gists/:id/star"},
	{"POST", "/gists/:id/forks"},
	{"DELETE", "/gists/:id"},

	// Git Data
	{"GET", "/repos/:owner/:repo/git/blobs/:sha"},
	{"POST", "/repos/:owner/:repo/git/blobs"},
	{"GET", "/repos/:owner/:repo/git/commits/:sha"},
	{"POST", "/repos/:owner/:repo/git/commits"},
	//{"GET", "/repos/:owner/:repo/git/refs/*ref"},
	{"GET", "/repos/:owner/:repo/git/refs"},
	{"POST", "/repos/:owner/:repo/git/refs"},
	//{"PATCH", "/repos/:owner/:repo/git/refs/*ref"},
	//{"DELETE", "/repos/:owner/:repo/git/refs/*ref"},
	{"GET", "/repos/:owner/:repo/git/tags/:sha"},
	{"POST", "/repos/:owner/:repo/git/tags"},
	{"GET", "/repos/:owner/:repo/git/trees/:sha"},
	{"POST", "/repos/:owner/:repo/git/trees"},

	// Issues
	{"GET", "/issues"},
	{"GET", "/user/issues"},
	{"GET", "/orgs/:org/issues"},
	{"GET", "/repos/:owner/:repo/issues"},
	{"GET", "/repos/:owner/:repo/issues/:number"},
	{"POST", "/repos/:owner/:repo/issues"},
	//{"PATCH", "/repos/:owner/:repo/issues/:number"},
	{"GET", "/repos/:owner/:repo/assignees"},
	{"GET", "/repos/:owner/:repo/assignees/:assignee"},
	{"GET", "/repos/:owner/:repo/issues/:number/comments"},
	//{"GET", "/repos/:owner/:repo/issues/comments"},
	//{"GET", "/repos/:owner/:repo/issues/comments/:id"},
	{"POST", "/repos/:owner/:repo/issues/:number/comments"},
	//{"PATCH", "/repos/:owner/:repo/issues/comments/:id"},
	//{"DELETE", "/repos/:owner/:repo/issues/comments/:id"},
	{"GET", "/repos/:owner/:repo/issues/:number/events"},
	//{"GET", "/repos/:owner/:repo/issues/events"},
	//{"GET", "/repos/:owner/:repo/issues/events/:id"},
	{"GET", "/repos/:owner/:repo/labels"},
	{"GET", "/repos/:owner/:repo/labels/:name"},
	{"POST", "/repos/:owner/:repo/labels"},
	//{"PATCH", "/repos/:owner/:repo/labels/:name"},
	{"DELETE", "/repos/:owner/:repo/labels/:name"},
	{"GET", "/repos/:owner/:repo/issues/:number/labels"},
	{"POST", "/repos/:owner/:repo/issues/:number/labels"},
	{"DELETE", "/repos/:owner/:repo/issues/:number/labels/:name"},
	{"PUT", "/repos/:owner/:repo/issues/:number/labels"},
	{"DELETE", "/repos/:owner/:repo/issues/:number/labels"},
	{"GET", "/repos/:owner/:repo/milestones/:number/labels"},
	{"GET", "/repos/:owner/:repo/milestones"},
	{"GET", "/repos/:owner/:repo/milestones/:number"},
	{"POST", "/repos/:owner/:repo/milestones"},
	//{"PATCH", "/repos/:owner/:repo/milestones/:number"},
	{"DELETE", "/repos/:owner/:repo/milestones/:number"},

	// Miscellaneous
	{"GET", "/emojis"},
	{"GET", "/gitignore/templates"},
	{"GET", "/gitignore/templates/:name"},
	{"POST", "/markdown"},
	{"POST", "/markdown/raw"},
	{"GET", "/meta"},
	{"GET", "/rate_limit"},

	// Organizations
	{"GET", "/users/:user/orgs"},
	{"GET", "/user/orgs"},
	{"GET", "/orgs/:org"},
	//{"PATCH", "/orgs/:org"},
	{"GET", "/orgs/:org/members"},
	{"GET", "/orgs/:org/members/:user"},
	{"DELETE", "/orgs/:org/members/:user"},
	{"GET", "/orgs/:org/public_members"},
	{"GET", "/orgs/:org/public_members/:user"},
	{"PUT", "/orgs/:org/public_members/:user"},
	{"DELETE", "/orgs/:org/public_members/:user"},
	{"GET", "/orgs/:org/teams"},
	{"GET", "/teams/:id"},
	{"POST", "/orgs/:org/teams"},
	//{"PATCH", "/teams/:id"},
	{"DELETE", "/teams/:id"},
	{"GET", "/teams/:id/members"},
	{"GET", "/teams/:id/members/:user"},
	{"PUT", "/teams/:id/members/:user"},
	{"DELETE", "/teams/:id/members/:user"},
	{"GET", "/teams/:id/repos"},
	{"GET", "/teams/:id/repos/:owner/:repo"},
	{"PUT", "/teams/:id/repos/:owner/:repo"},
	{"DELETE", "/teams/:id/repos/:owner/:repo"},
	{"GET", "/user/teams"},

	// Pull Requests
	{"GET", "/repos/:owner/:repo/pulls"},
	{"GET", "/repos/:owner/:repo/pulls/:number"},
	{"POST", "/repos/:owner/:repo/pulls"},
	//{"PATCH", "/repos/:owner/:repo/pulls/:number"},
	{"GET", "/repos/:owner/:repo/pulls/:number/commits"},
	{"GET", "/repos/:owner/:repo/pulls/:number/files"},
	{"GET", "/repos/:owner/:repo/pulls/:number/merge"},
	{"PUT", "/repos/:owner/:repo/pulls/:number/merge"},
	{"GET", "/repos/:owner/:repo/pulls/:number/comments"},
	//{"GET", "/repos/:owner/:repo/pulls/comments"},
	//{"GET", "/repos/:owner/:repo/pulls/comments/:number"},
	{"PUT", "/repos/:owner/:repo/pulls/:number/comments"},
	//{"PATCH", "/repos/:owner/:repo/pulls/comments/:number"},
	//{"DELETE", "/repos/:owner/:repo/pulls/comments/:number"},

	// Repositories
	{"GET", "/user/repos"},
	{"GET", "/users/:user/repos"},
	{"GET", "/orgs/:org/repos"},
	{"GET", "/repositories"},
	{"POST", "/user/repos"},
	{"POST", "/orgs/:org/repos"},
	{"GET", "/repos/:owner/:repo"},
	//{"PATCH", "/repos/:owner/:repo"},
	{"GET", "/repos/:owner/:repo/contributors"},
	{"GET", "/repos/:owner/:repo/languages"},
	{"GET", "/repos/:owner/:repo/teams"},
	{"GET", "/repos/:owner/:repo/tags"},
	{"GET", "/repos/:owner/:repo/branches"},
	{"GET", "/repos/:owner/:repo/branches/:branch"},
	{"DELETE", "/repos/:owner/:repo"},
	{"GET", "/repos/:owner/:repo/collaborators"},
	{"GET", "/repos/:owner/:repo/collaborators/:user"},
	{"PUT", "/repos/:owner/:repo/collaborators/:user"},
	{"DELETE", "/repos/:owner/:repo/collaborators/:user"},
	{"GET", "/repos/:owner/:repo/comments"},
	{"GET", "/repos/:owner/:repo/commits/:sha/comments"},
	{"POST", "/repos/:owner/:repo/commits/:sha/comments"},
	{"GET", "/repos/:owner/:repo/comments/:id"},
	//{"PATCH", "/repos/:owner/:repo/comments/:id"},
	{"DELETE", "/repos/:owner/:repo/comments/:id"},
	{"GET", "/repos/:owner/:repo/commits"},
	{"GET", "/repos/:owner/:repo/commits/:sha"},
	{"GET", "/repos/:owner/:repo/readme"},
	//{"GET", "/repos/:owner/:repo/contents/*path"},
	//{"PUT", "/repos/:owner/:repo/contents/*path"},
	//{"DELETE", "/repos/:owner/:repo/contents/*path"},
	//{"GET", "/repos/:owner/:repo/:archive_format/:ref"},
	{"GET", "/repos/:owner/:repo/keys"},
	{"GET", "/repos/:owner/:repo/keys/:id"},
	{"POST", "/repos/:owner/:repo/keys"},
	//{"PATCH", "/repos/:owner/:repo/keys/:id"},
	{"DELETE", "/repos/:owner/:repo/keys/:id"},
	{"GET", "/repos/:owner/:repo/downloads"},
	{"GET", "/repos/:owner/:repo/downloads/:id"},
	{"DELETE", "/repos/:owner/:repo/downloads/:id"},
	{"GET", "/repos/:owner/:repo/forks"},
	{"POST", "/repos/:owner/:repo/forks"},
	{"GET", "/repos/:owner/:repo/hooks"},
	{"GET", "/repos/:owner/:repo/hooks/:id"},
	{"POST", "/repos/:owner/:repo/hooks"},
	//{"PATCH", "/repos/:owner/:repo/hooks/:id"},
	{"POST", "/repos/:owner/:repo/hooks/:id/tests"},
	{"DELETE", "/repos/:owner/:repo/hooks/:id"},
	{"POST", "/repos/:owner/:repo/merges"},
	{"GET", "/repos/:owner/:repo/releases"},
	{"GET", "/repos/:owner/:repo/releases/:id"},
	{"POST", "/repos/:owner/:repo/releases"},
	//{"PATCH", "/repos/:owner/:repo/releases/:id"},
	{"DELETE", "/repos/:owner/:repo/releases/:id"},
	{"GET", "/repos/:owner/:repo/releases/:id/assets"},
	{"GET", "/repos/:owner/:repo/stats/contributors"},
	{"GET", "/repos/:owner/:repo/stats/commit_activity"},
	{"GET", "/repos/:owner/:repo/stats/code_frequency"},
	{"GET", "/repos/:owner/:repo/stats/participation"},
	{"GET", "/repos/:owner/:repo/stats/punch_card"},
	{"GET", "/repos/:owner/:repo/statuses/:ref"},
	{"POST", "/repos/:owner/:repo/statuses/:ref"},

	// Search
	{"GET", "/search/repositories"},
	{"GET", "/search/code"},
	{"GET", "/search/issues"},
	{"GET", "/search/users"},
	{"GET", "/legacy/issues/search/:owner/:repository/:state/:keyword"},
	{"GET", "/legacy/repos/search/:keyword"},
	{"GET", "/legacy/user/search/:keyword"},
	{"GET", "/legacy/user/email/:email"},

	// Users
	{"GET", "/users/:user"},
	{"GET", "/user"},
	//{"PATCH", "/user"},
	{"GET", "/users"},
	{"GET", "/user/emails"},
	{"POST", "/user/emails"},
	{"DELETE", "/user/emails"},
	{"GET", "/users/:user/followers"},
	{"GET", "/user/followers"},
	{"GET", "/users/:user/following"},
	{"GET", "/user/following"},
	{"GET", "/user/following/:user"},
	{"GET", "/users/:user/following/:target_user"},
	{"PUT", "/user/following/:user"},
	{"DELETE", "/user/following/:user"},
	{"GET", "/users/:user/keys"},
	{"GET", "/user/keys"},
	{"GET", "/user/keys/:id"},
	{"POST", "/user/keys"},
	//{"PATCH", "/user/keys/:id"},
	{"DELETE", "/user/keys/:id"},
}

var (
<<<<<<< HEAD
	githubGocraftWeb  http.Handler
	githubGorillaMux  http.Handler
	githubHttpRouter  http.Handler
	githubHttpTreeMux http.Handler
	githubMartini     http.Handler
	githubPat         http.Handler
	githubTigerTonic  http.Handler
	githubTraffic     http.Handler
=======
	githubGocraftWeb http.Handler
	githubGoji       http.Handler
	githubGorillaMux http.Handler
	githubHttpRouter http.Handler
	githubMartini    http.Handler
	githubPat        http.Handler
	githubTigerTonic http.Handler
	githubTraffic    http.Handler
>>>>>>> 46f627a0
)

func init() {
	println("#GithubAPI Routes:", len(githubAPI))

	githubGocraftWeb = loadGocraftWeb(githubAPI)
	githubGoji = loadGoji(githubAPI)
	githubGorillaMux = loadGorillaMux(githubAPI)
	githubHttpRouter = loadHttpRouter(githubAPI)
	githubHttpTreeMux = loadHttpTreeMux(githubAPI)
	githubMartini = loadMartini(githubAPI)
	githubPat = loadPat(githubAPI)
	githubTigerTonic = loadTigerTonic(githubAPI)
	githubTraffic = loadTraffic(githubAPI)
}

// Static
func BenchmarkGocraftWeb_GithubStatic(b *testing.B) {
	req, _ := http.NewRequest("GET", "/user/repos", nil)
	benchRequest(b, githubGocraftWeb, req)
}
func BenchmarkGoji_GithubStatic(b *testing.B) {
	req, _ := http.NewRequest("GET", "/user/repos", nil)
	benchRequest(b, githubGoji, req)
}
func BenchmarkGorillaMux_GithubStatic(b *testing.B) {
	req, _ := http.NewRequest("GET", "/user/repos", nil)
	benchRequest(b, githubGorillaMux, req)
}
func BenchmarkHttpRouter_GithubStatic(b *testing.B) {
	req, _ := http.NewRequest("GET", "/user/repos", nil)
	benchRequest(b, githubHttpRouter, req)
}
func BenchmarkHttpTreeMux_GithubStatic(b *testing.B) {
	req, _ := http.NewRequest("GET", "/user/repos", nil)
	req.RequestURI = "/user/repos"
	benchRequest(b, githubHttpTreeMux, req)
}
func BenchmarkMartini_GithubStatic(b *testing.B) {
	req, _ := http.NewRequest("GET", "/user/repos", nil)
	benchRequest(b, githubMartini, req)
}
func BenchmarkPat_GithubStatic(b *testing.B) {
	req, _ := http.NewRequest("GET", "/user/repos", nil)
	benchRequest(b, githubPat, req)
}
func BenchmarkTigerTonic_GithubStatic(b *testing.B) {
	req, _ := http.NewRequest("GET", "/user/repos", nil)
	benchRequest(b, githubTigerTonic, req)
}
func BenchmarkTraffic_GithubStatic(b *testing.B) {
	req, _ := http.NewRequest("GET", "/user/repos", nil)
	benchRequest(b, githubTraffic, req)
}

// Param
func BenchmarkGocraftWeb_GithubParam(b *testing.B) {
	req, _ := http.NewRequest("GET", "/repos/julienschmidt/httprouter/stargazers", nil)
	benchRequest(b, githubGocraftWeb, req)
}
func BenchmarkGoji_GithubParam(b *testing.B) {
	req, _ := http.NewRequest("GET", "/repos/julienschmidt/httprouter/stargazers", nil)
	benchRequest(b, githubGoji, req)
}
func BenchmarkGorillaMux_GithubParam(b *testing.B) {
	req, _ := http.NewRequest("GET", "/repos/julienschmidt/httprouter/stargazers", nil)
	benchRequest(b, githubGorillaMux, req)
}
func BenchmarkHttpRouter_GithubParam(b *testing.B) {
	req, _ := http.NewRequest("GET", "/repos/julienschmidt/httprouter/stargazers", nil)
	benchRequest(b, githubHttpRouter, req)
}
func BenchmarkHttpTreeMux_GithubParam(b *testing.B) {
	req, _ := http.NewRequest("GET", "/repos/julienschmidt/httprouter/stargazers", nil)
	req.RequestURI = "/repos/julienschmidt/httprouter/stargazers"
	benchRequest(b, githubHttpTreeMux, req)
}
func BenchmarkMartini_GithubParam(b *testing.B) {
	req, _ := http.NewRequest("GET", "/repos/julienschmidt/httprouter/stargazers", nil)
	benchRequest(b, githubMartini, req)
}
func BenchmarkPat_GithubParam(b *testing.B) {
	req, _ := http.NewRequest("GET", "/repos/julienschmidt/httprouter/stargazers", nil)
	benchRequest(b, githubPat, req)
}
func BenchmarkTigerTonic_GithubParam(b *testing.B) {
	req, _ := http.NewRequest("GET", "/repos/julienschmidt/httprouter/stargazers", nil)
	benchRequest(b, githubTigerTonic, req)
}
func BenchmarkTraffic_GithubParam(b *testing.B) {
	req, _ := http.NewRequest("GET", "/repos/julienschmidt/httprouter/stargazers", nil)
	benchRequest(b, githubTraffic, req)
}

// All routes
func BenchmarkGocraftWeb_GithubAll(b *testing.B) {
	benchRoutes(b, githubGocraftWeb, githubAPI)
}
func BenchmarkGoji_GithubAll(b *testing.B) {
	benchRoutes(b, githubGoji, githubAPI)
}
func BenchmarkGorillaMux_GithubAll(b *testing.B) {
	benchRoutes(b, githubGorillaMux, githubAPI)
}
func BenchmarkHttpRouter_GithubAll(b *testing.B) {
	benchRoutes(b, githubHttpRouter, githubAPI)
}
func BenchmarkHttpTreeMux_GithubAll(b *testing.B) {
	benchRoutes(b, githubHttpTreeMux, githubAPI)
}
func BenchmarkMartini_GithubAll(b *testing.B) {
	benchRoutes(b, githubMartini, githubAPI)
}
func BenchmarkPat_GithubAll(b *testing.B) {
	benchRoutes(b, githubPat, githubAPI)
}
func BenchmarkTigerTonic_GithubAll(b *testing.B) {
	benchRoutes(b, githubTigerTonic, githubAPI)
}
func BenchmarkTraffic_GithubAll(b *testing.B) {
	benchRoutes(b, githubTraffic, githubAPI)
}<|MERGE_RESOLUTION|>--- conflicted
+++ resolved
@@ -274,8 +274,8 @@
 }
 
 var (
-<<<<<<< HEAD
 	githubGocraftWeb  http.Handler
+	githubGoji        http.Handler
 	githubGorillaMux  http.Handler
 	githubHttpRouter  http.Handler
 	githubHttpTreeMux http.Handler
@@ -283,16 +283,6 @@
 	githubPat         http.Handler
 	githubTigerTonic  http.Handler
 	githubTraffic     http.Handler
-=======
-	githubGocraftWeb http.Handler
-	githubGoji       http.Handler
-	githubGorillaMux http.Handler
-	githubHttpRouter http.Handler
-	githubMartini    http.Handler
-	githubPat        http.Handler
-	githubTigerTonic http.Handler
-	githubTraffic    http.Handler
->>>>>>> 46f627a0
 )
 
 func init() {
