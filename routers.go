--- conflicted
+++ resolved
@@ -7,7 +7,6 @@
 import (
 	"fmt"
 	"io"
-	"io/ioutil"
 	"log"
 	"net/http"
 	"os"
@@ -20,11 +19,6 @@
 	//   https://github.com/julienschmidt/go-http-routing-benchmark
 	"github.com/Unknwon/macaron"
 	"github.com/ant0ine/go-json-rest/rest"
-<<<<<<< HEAD
-	"github.com/lunny/tango"
-	llog "github.com/lunny/log"
-=======
->>>>>>> 3ae8223e
 	"github.com/astaxie/beego"
 	"github.com/astaxie/beego/context"
 	"github.com/bmizerany/pat"
@@ -38,6 +32,7 @@
 	"github.com/gorilla/mux"
 	"github.com/julienschmidt/httprouter"
 	"github.com/labstack/echo"
+	llog "github.com/lunny/log"
 	"github.com/lunny/tango"
 	vulcan "github.com/mailgun/route"
 	"github.com/naoina/denco"
@@ -84,8 +79,6 @@
 	// makes logging 'webscale' (ignores them)
 	log.SetOutput(new(mockResponseWriter))
 	nullLogger = log.New(new(mockResponseWriter), "", 0)
-	llog.SetOutput(new(mockResponseWriter))
-	llog.SetOutputLevel(llog.Lnone)
 
 	initBeego()
 	initGin()
@@ -162,23 +155,6 @@
 	beego.BeeLogger.Close()
 }
 
-<<<<<<< HEAD
-func loadTango(routes []route) http.Handler {
-	tg := tango.NewWithLog(llog.Std)
-	for _, route := range routes {
-		tg.Route(route.method, route.path, tangoHandler)
-	}
-	return tg
-}
-
-func loadTangoSingle(method, path string, handler func(*tango.Context)) http.Handler {
-	tg := tango.NewWithLog(llog.Std)
-	tg.Route(method, path, handler)
-	return tg
-}
-
-=======
->>>>>>> 3ae8223e
 func loadBeego(routes []route) http.Handler {
 	re := regexp.MustCompile(":([^/]*)")
 	app := beego.NewControllerRegister()
@@ -954,19 +930,21 @@
 
 func initTango() {
 	tango.Env = tango.Prod
+	llog.SetOutput(new(mockResponseWriter))
+	llog.SetOutputLevel(llog.Lnone)
 }
 
 func loadTango(routes []route) http.Handler {
-	tg := tango.NewWithLog(tango.NewLogger(ioutil.Discard))
-	for _, route := range routes {
-		tg.Route([]string{route.method}, route.path, tangoHandler)
+	tg := tango.NewWithLog(llog.Std)
+	for _, route := range routes {
+		tg.Route(route.method, route.path, tangoHandler)
 	}
 	return tg
 }
 
 func loadTangoSingle(method, path string, handler func(*tango.Context)) http.Handler {
-	tg := tango.NewWithLog(tango.NewLogger(ioutil.Discard))
-	tg.Route([]string{method}, path, handler)
+	tg := tango.NewWithLog(llog.Std)
+	tg.Route(method, path, handler)
 	return tg
 }
 
