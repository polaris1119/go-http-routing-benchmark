--- conflicted
+++ resolved
@@ -36,8 +36,8 @@
 }
 
 var (
-<<<<<<< HEAD
 	gplusGocraftWeb  http.Handler
+	gplusGoji        http.Handler
 	gplusGorillaMux  http.Handler
 	gplusHttpRouter  http.Handler
 	gplusHttpTreeMux http.Handler
@@ -45,16 +45,6 @@
 	gplusPat         http.Handler
 	gplusTigerTonic  http.Handler
 	gplusTraffic     http.Handler
-=======
-	gplusGocraftWeb http.Handler
-	gplusGoji       http.Handler
-	gplusGorillaMux http.Handler
-	gplusHttpRouter http.Handler
-	gplusMartini    http.Handler
-	gplusPat        http.Handler
-	gplusTigerTonic http.Handler
-	gplusTraffic    http.Handler
->>>>>>> 46f627a0
 )
 
 func init() {
