// Copyright 2013 Julien Schmidt. All rights reserved.
// Use of this source code is governed by a BSD-style license that can be found
// in the LICENSE file.

package benchmark

import (
	"net/http"
	"testing"
)

// Google+
// https://developers.google.com/+/api/latest/
// (in reality this is just a subset of a much larger API)
var gplusAPI = []route{
	// People
	{"GET", "/people/:userId"},
	{"GET", "/people"},
	{"GET", "/activities/:activityId/people/:collection"},
	{"GET", "/people/:userId/people/:collection"},
	{"GET", "/people/:userId/openIdConnect"},

	// Activities
	{"GET", "/people/:userId/activities/:collection"},
	{"GET", "/activities/:activityId"},
	{"GET", "/activities"},

	// Comments
	{"GET", "/activities/:activityId/comments"},
	{"GET", "/comments/:commentId"},

	// Moments
	{"POST", "/people/:userId/moments/:collection"},
	{"GET", "/people/:userId/moments/:collection"},
	{"DELETE", "/moments/:id"},
}

var (
<<<<<<< HEAD
	gplusGocraftWeb  http.Handler
	gplusGoji        http.Handler
	gplusGoJsonRest  http.Handler
	gplusGorillaMux  http.Handler
	gplusHttpRouter  http.Handler
	gplusHttpTreeMux http.Handler
	gplusMartini     http.Handler
	gplusPat         http.Handler
	gplusTigerTonic  http.Handler
	gplusTraffic     http.Handler
=======
	gplusGocraftWeb http.Handler
	gplusGorillaMux http.Handler
	gplusHttpRouter http.Handler
	gplusMartini    http.Handler
	gplusPat        http.Handler
	gplusTigerTonic http.Handler
	gplusTraffic    http.Handler
	gplusKocha      http.Handler
>>>>>>> ba2ae491
)

func init() {
	println("#GPlusAPI Routes:", len(gplusAPI))

	gplusGocraftWeb = loadGocraftWeb(gplusAPI)
	gplusGoji = loadGoji(gplusAPI)
	gplusGoJsonRest = loadGoJsonRest(gplusAPI)
	gplusGorillaMux = loadGorillaMux(gplusAPI)
	gplusHttpRouter = loadHttpRouter(gplusAPI)
	gplusHttpTreeMux = loadHttpTreeMux(gplusAPI)
	gplusMartini = loadMartini(gplusAPI)
	gplusPat = loadPat(gplusAPI)
	gplusTigerTonic = loadTigerTonic(gplusAPI)
	gplusTraffic = loadTraffic(gplusAPI)
	gplusKocha = loadKocha(gplusAPI)
}

// Static
func BenchmarkGocraftWeb_GPlusStatic(b *testing.B) {
	req, _ := http.NewRequest("GET", "/people", nil)
	benchRequest(b, gplusGocraftWeb, req)
}
func BenchmarkGoji_GPlusStatic(b *testing.B) {
	req, _ := http.NewRequest("GET", "/people", nil)
	benchRequest(b, gplusGoji, req)
}
func BenchmarkGoJsonRest_GPlusStatic(b *testing.B) {
	req, _ := http.NewRequest("GET", "/people", nil)
	benchRequest(b, gplusGoJsonRest, req)
}
func BenchmarkGorillaMux_GPlusStatic(b *testing.B) {
	req, _ := http.NewRequest("GET", "/people", nil)
	benchRequest(b, gplusGorillaMux, req)
}
func BenchmarkHttpRouter_GPlusStatic(b *testing.B) {
	req, _ := http.NewRequest("GET", "/people", nil)
	benchRequest(b, gplusHttpRouter, req)
}
func BenchmarkHttpTreeMux_GPlusStatic(b *testing.B) {
	req, _ := http.NewRequest("GET", "/people", nil)
	benchRequest(b, gplusHttpTreeMux, req)
}
func BenchmarkMartini_GPlusStatic(b *testing.B) {
	req, _ := http.NewRequest("GET", "/people", nil)
	benchRequest(b, gplusMartini, req)
}
func BenchmarkPat_GPlusStatic(b *testing.B) {
	req, _ := http.NewRequest("GET", "/people", nil)
	benchRequest(b, gplusPat, req)
}
func BenchmarkTigerTonic_GPlusStatic(b *testing.B) {
	req, _ := http.NewRequest("GET", "/people", nil)
	benchRequest(b, gplusTigerTonic, req)
}
func BenchmarkTraffic_GPlusStatic(b *testing.B) {
	req, _ := http.NewRequest("GET", "/people", nil)
	benchRequest(b, gplusTraffic, req)
}
func BenchmarkKocha_GPlusStatic(b *testing.B) {
	req, _ := http.NewRequest("GET", "/people", nil)
	benchRequest(b, gplusKocha, req)
}

// One Param
func BenchmarkGocraftWeb_GPlusParam(b *testing.B) {
	req, _ := http.NewRequest("GET", "/people/118051310819094153327", nil)
	benchRequest(b, gplusGocraftWeb, req)
}
func BenchmarkGoji_GPlusParam(b *testing.B) {
	req, _ := http.NewRequest("GET", "/people/118051310819094153327", nil)
	benchRequest(b, gplusGoji, req)
}
func BenchmarkGoJsonRest_GPlusParam(b *testing.B) {
	req, _ := http.NewRequest("GET", "/people/118051310819094153327", nil)
	benchRequest(b, gplusGoJsonRest, req)
}
func BenchmarkGorillaMux_GPlusParam(b *testing.B) {
	req, _ := http.NewRequest("GET", "/people/118051310819094153327", nil)
	benchRequest(b, gplusGorillaMux, req)
}
func BenchmarkHttpRouter_GPlusParam(b *testing.B) {
	req, _ := http.NewRequest("GET", "/people/118051310819094153327", nil)
	benchRequest(b, gplusHttpRouter, req)
}
func BenchmarkHttpTreeMux_GPlusParam(b *testing.B) {
	req, _ := http.NewRequest("GET", "/people/118051310819094153327", nil)
	benchRequest(b, gplusHttpTreeMux, req)
}
func BenchmarkMartini_GPlusParam(b *testing.B) {
	req, _ := http.NewRequest("GET", "/people/118051310819094153327", nil)
	benchRequest(b, gplusMartini, req)
}
func BenchmarkPat_GPlusParam(b *testing.B) {
	req, _ := http.NewRequest("GET", "/people/118051310819094153327", nil)
	benchRequest(b, gplusPat, req)
}
func BenchmarkTigerTonic_GPlusParam(b *testing.B) {
	req, _ := http.NewRequest("GET", "/people/118051310819094153327", nil)
	benchRequest(b, gplusTigerTonic, req)
}
func BenchmarkTraffic_GPlusParam(b *testing.B) {
	req, _ := http.NewRequest("GET", "/people/118051310819094153327", nil)
	benchRequest(b, gplusTraffic, req)
}
func BenchmarkKocha_GPlusParam(b *testing.B) {
	req, _ := http.NewRequest("GET", "/people/118051310819094153327", nil)
	benchRequest(b, gplusKocha, req)
}

// Two Params
func BenchmarkGocraftWeb_GPlus2Params(b *testing.B) {
	req, _ := http.NewRequest("GET", "/people/118051310819094153327/activities/123456789", nil)
	benchRequest(b, gplusGocraftWeb, req)
}
func BenchmarkGoji_GPlus2Params(b *testing.B) {
	req, _ := http.NewRequest("GET", "/people/118051310819094153327/activities/123456789", nil)
	benchRequest(b, gplusGoji, req)
}
func BenchmarkGoJsonRest_GPlus2Params(b *testing.B) {
	req, _ := http.NewRequest("GET", "/people/118051310819094153327/activities/123456789", nil)
	benchRequest(b, gplusGoJsonRest, req)
}
func BenchmarkGorillaMux_GPlus2Params(b *testing.B) {
	req, _ := http.NewRequest("GET", "/people/118051310819094153327/activities/123456789", nil)
	benchRequest(b, gplusGorillaMux, req)
}
func BenchmarkHttpRouter_GPlus2Params(b *testing.B) {
	req, _ := http.NewRequest("GET", "/people/118051310819094153327/activities/123456789", nil)
	benchRequest(b, gplusHttpRouter, req)
}
func BenchmarkHttpTreeMux_GPlus2Params(b *testing.B) {
	req, _ := http.NewRequest("GET", "/people/118051310819094153327/activities/123456789", nil)
	benchRequest(b, gplusHttpTreeMux, req)
}
func BenchmarkMartini_GPlus2Params(b *testing.B) {
	req, _ := http.NewRequest("GET", "/people/118051310819094153327/activities/123456789", nil)
	benchRequest(b, gplusMartini, req)
}
func BenchmarkPat_GPlus2Params(b *testing.B) {
	req, _ := http.NewRequest("GET", "/people/118051310819094153327/activities/123456789", nil)
	benchRequest(b, gplusPat, req)
}
func BenchmarkTigerTonic_GPlus2Params(b *testing.B) {
	req, _ := http.NewRequest("GET", "/people/118051310819094153327/activities/123456789", nil)
	benchRequest(b, gplusTigerTonic, req)
}
func BenchmarkTraffic_GPlus2Params(b *testing.B) {
	req, _ := http.NewRequest("GET", "/people/118051310819094153327/activities/123456789", nil)
	benchRequest(b, gplusTraffic, req)
}
func BenchmarkKocha_GPlus2Params(b *testing.B) {
	req, _ := http.NewRequest("GET", "/people/118051310819094153327/activities/123456789", nil)
	benchRequest(b, gplusKocha, req)
}

// All Routes
func BenchmarkGocraftWeb_GPlusAll(b *testing.B) {
	benchRoutes(b, gplusGocraftWeb, gplusAPI)
}
func BenchmarkGoji_GPlusAll(b *testing.B) {
	benchRoutes(b, gplusGoji, gplusAPI)
}
func BenchmarkGoJsonRest_GPlusAll(b *testing.B) {
	benchRoutes(b, gplusGoJsonRest, gplusAPI)
}
func BenchmarkGorillaMux_GPlusAll(b *testing.B) {
	benchRoutes(b, gplusGorillaMux, gplusAPI)
}
func BenchmarkHttpRouter_GPlusAll(b *testing.B) {
	benchRoutes(b, gplusHttpRouter, gplusAPI)
}
func BenchmarkHttpTreeMux_GPlusAll(b *testing.B) {
	benchRoutes(b, gplusHttpTreeMux, gplusAPI)
}
func BenchmarkMartini_GPlusAll(b *testing.B) {
	benchRoutes(b, gplusMartini, gplusAPI)
}
func BenchmarkPat_GPlusAll(b *testing.B) {
	benchRoutes(b, gplusPat, gplusAPI)
}
func BenchmarkTigerTonic_GPlusAll(b *testing.B) {
	benchRoutes(b, gplusTigerTonic, gplusAPI)
}
func BenchmarkTraffic_GPlusAll(b *testing.B) {
	benchRoutes(b, gplusTraffic, gplusAPI)
}
func BenchmarkKocha_GPlusAll(b *testing.B) {
	benchRoutes(b, gplusKocha, gplusAPI)
}<|MERGE_RESOLUTION|>--- conflicted
+++ resolved
@@ -36,7 +36,6 @@
 }
 
 var (
-<<<<<<< HEAD
 	gplusGocraftWeb  http.Handler
 	gplusGoji        http.Handler
 	gplusGoJsonRest  http.Handler
@@ -47,16 +46,7 @@
 	gplusPat         http.Handler
 	gplusTigerTonic  http.Handler
 	gplusTraffic     http.Handler
-=======
-	gplusGocraftWeb http.Handler
-	gplusGorillaMux http.Handler
-	gplusHttpRouter http.Handler
-	gplusMartini    http.Handler
-	gplusPat        http.Handler
-	gplusTigerTonic http.Handler
-	gplusTraffic    http.Handler
-	gplusKocha      http.Handler
->>>>>>> ba2ae491
+	gplusKocha       http.Handler
 )
 
 func init() {
